--- conflicted
+++ resolved
@@ -51,253 +51,14 @@
 os.environ["GOOGLE_API_KEY"] = os.getenv("GOOGLE_API_KEY")
 model_name = os.getenv("MODEL_NAME")
 
-<<<<<<< HEAD
-llm = ChatGoogleGenerativeAI(
-    model=model_name,
-    temperature=0.7,
-    max_tokens=None,
-    timeout=None,
-    max_retries=2
-)
-
-@tool
-def query(user_id: str, user_query: str) -> list[str]:
-    """
-    Query the SQL database with the user's query.
-
-    Args:
-        user_query (str): The user's query to be processed.
-        user_id (str): The ID of the user making the query.
-    Returns:
-        list[str]: A list of messages containing the query result.
-    """
-    print("QUERYING")
-    
-    user_id = int(user_id)
-    return query_data(user_id, user_query, memory_storage.local_memory.get_user_query_session_history(user_id))
-
-@tool
-def summarize(channel_id: str) -> str:
-    """
-    Summarize the conversation history for a given channel.
-
-    Args:
-        channel_id (str): The ID of the channel to summarize.
-    Returns:
-        str: A list of messages containing the summary.
-    """
-    print("SUMMARIZING")
-
-    channel_id = int(channel_id)
-    result = summarize_conversation(memory_storage.local_memory.get_chat_history(channel_id))
-
-    return result
-
-@tool
-def summarize_by_time(channel_id: str, rollback_time: float, time_unit: str) -> str:
-    """
-    Summarize the conversation history for a given channel within a time range.
-
-    Args:
-        channel_id (str): The ID of the channel to summarize.
-        rollback_time (int): The amount of time to roll back.
-        time_unit (str): The unit of time for the rollback (e.g., 'days', 'hours').
-    Returns:
-        str: A list of messages containing the summary.
-    """
-    print("SUMMARIZING BY TIME")
-
-    channel_id = int(channel_id)
-    # rollback_time = int(rollback_time)
-
-    memory_storage.store_all_in_long_term_memory()
-
-    now = datetime.datetime.now()
-    delta_args = {f"{time_unit}": rollback_time}
-    since = now - datetime.timedelta(**delta_args)
-    result = summarize_conversation_by_time(channel_id, since, now)
-    print(f"🔍 Summarize by time result: {result}")
-
-    return result
-
-@tool
-def search(channel_id: str, query: str) -> str:
-    """
-    Search the conversation history for a given channel.
-
-    Args:
-        channel_id (str): The ID of the channel to search.
-        query (str): The search query.
-    Returns:
-        str: A list of messages containing the search results.
-    """
-    print("SEARCHING")
-
-    channel_id = int(channel_id)
-
-    quick_result = search_conversation_quick(memory_storage.get_local_vectorstore(channel_id), query)
-    
-    with concurrent.futures.ThreadPoolExecutor() as executor:
-        future = executor.submit(search_conversation, channel_id, query, quick_result)
-
-        total_result = None
-        try:
-            total_result = future.result(timeout=30)
-        except concurrent.futures.TimeoutError:
-            print("Long search operation timed out, using only quick response instead.")
-        except Exception as e:
-            print(f"Error during search operation: {e}")
-
-        memory_storage.local_memory.clear_cached_history(channel_id)
-
-    return total_result if total_result else quick_result
-
-llm_with_tools = llm.bind_tools(
-    [
-        query,
-        summarize,
-        summarize_by_time,
-        search
-    ]
-)
-=======
-local_memory = LocalMemory()
->>>>>>> 55009e8f
-
 class State(TypedDict):
     """
-    Defines the conversation state for the agent.
-
-    Attributes:
-        messages (list): List of chat messages (user, bot, tool).
-        current_user (str): ID of the current user.
-        current_channel (str): ID of the current channel.
+    State for the agent graph.
     """
     messages: Annotated[list, add_messages]
     current_user: str
     current_channel: str
 
-<<<<<<< HEAD
-def conductor(state: State) -> dict:
-    """
-    Main agent loop to decide actions, use tools, and respond.
-
-    Args:
-        state (State): Current conversation state.
-    
-    Returns:
-        dict: A dictionary with the updated message list.
-    """
-    logging.info(f"🧭 Agent started — User: {state['current_user']}, Channel: {state['current_channel']}")
-    logging.info(f"🧾 Current messages: {[m.content for m in state['messages'] if hasattr(m, 'content')]}")
-
-    # 1) bootstrap memory
-    if not state["messages"]:
-        state["messages"] = []
-    last = state["messages"][-1]
-    if hasattr(last, "content") and not hasattr(last, "tool_call_id"):
-        memory_storage.add_message(
-            state["current_channel"],
-            state["current_user"],
-            last.content
-        )
-
-    # 2) build system prompt & history
-    system_prompt = SystemMessage(content=f"""
-    You are an intelligent assistant with access to tools and never hallucinates.
-    You must decide when to use tools based on the user's request and the conversation history.
-
-    You have access to the following tools:
-    - query: For querying the SQL database with user-specific queries.
-    - summarize: For summarizing the entire conversation history of a channel.
-    - summarize_by_time: For summarizing conversation history within a specific time range.
-    - search: For searching the conversation history for specific information.
-                                  
-    If the user's single request implies more than one tool operation, you should generate ALL of the corresponding tool calls in one go, in the order they should run, without asking the user to choose.
- 
-    Format your plan as a JSON array under `tool_calls`, e.g.:
-    [
-        {{ "name": "summarize", "args": {{ "channel_id": "{state['current_channel']}" }} }},
-        {{ "name": "search",    "args": {{ "channel_id": "{state['current_channel']}", "query": "UI" }} }}
-    ]
-    
-    IMPORTANT: Only use tools when the user explicitly requests information that requires them.
-    
-    Current channel ID: {state["current_channel"]}
-    Current user: {state["current_user"]}
-    
-    WHEN TO USE TOOLS:
-    - "summarize conversation history for last X days/hours" → Use summarize_by_time tool
-    - "search for something" or asking about something from the conversation → Use search tool  
-    - "query database" or specific data requests → Use query tool
-    - "general summary" → Use summarize tool
-    
-    WHEN NOT TO USE TOOLS:
-    - Greetings like "hello", "good afternoon", "hi"
-    - General conversation or questions unrelated to the conversation history or database
-    - Simple responses that don't require data lookup
-    
-    For simple greetings and conversation, respond directly without using tools.
-    Keep in mind, tool outputs will not be shown to the user directly. You must interpret the results and provide a clear, helpful response.
-    When asked for summaries, only use information given by the tools.
-    
-    If this is a simple greeting or conversation, respond directly. 
-    If this requires database/search/summary operations, use the appropriate tool.
-
-    Feel free to ask for clarification if the user's request is ambiguous.
-    DO NOT HALLUCINATE OR MAKE UP INFORMATION. If you don't know the answer, say so.
-    
-    IMPORTANT: If you have already called a tool and received results, provide a final answer to the user based on those results. Do NOT call the same tool again.
-    """)
-    messages = [system_prompt] + state["messages"]
-
-    logging.info("🧠 Invoking LLM to generate plan with tools (if needed)...")
-    plan = llm_with_tools.invoke(messages)
-
-    logging.info(f"💬 LLM plan generated: {plan.content}")
-    if plan.tool_calls:
-        logging.info(f"📦 Tool calls planned: {[call['name'] for call in plan.tool_calls]}")
-    else:
-        logging.info("📦 No tool calls planned. Final response will be generated directly.")
-        return {"messages": [plan]}
-
-    # 3) Execute each requested tool, but append results as AIMessage
-    tool_map = {t.name: t for t in (query, summarize, summarize_by_time, search)}
-    for call in plan.tool_calls:
-        name = call["name"]
-        args = call.get("args", {})
-        if name not in tool_map:
-            raise ValueError(f"Unknown tool: {name}")
-
-        # Run the tool
-        result = tool_map[name](args)
-
-        # Log the tool usage
-        logging.info(
-            f"""🛠️ Tool Called: {name}
-            ⏰ Time: {datetime.datetime.now(datetime.timezone.utc).strftime("%Y-%m-%dT%H-%M-%SZ")}
-            👤 User: {state['current_user']}
-            💬 Channel: {state['current_channel']}
-            🧾 Args: {args}
-            """
-        )
-
-        # Append tool output as AI message
-        messages.append(AIMessage(content=f"[{name} output]:\n{result}"))
-
-    logging.info("🧠 Invoking LLM to synthesize final response from tool outputs...")
-    # 4) Final synthesis—only System/Human/AI messages here
-    final = llm.invoke(
-        messages + [
-            HumanMessage(
-                content="Please combine the above results into one final clear answer for the user."
-            )
-        ]
-    )
-    logging.info("✅ Final response generated successfully.")
-
-    return {"messages": [final]}
-=======
 class Agent:
     """
     Agent class to handle the conversation and tool interactions.
@@ -338,7 +99,7 @@
         print("QUERYING")
         
         user_id = int(user_id)
-        return query_data(user_id, user_query, local_memory.get_user_query_session_history(user_id))
+        return query_data(user_id, user_query, memory_storage.local_memory.get_user_query_session_history(user_id))
 
     @tool
     def summarize(self, channel_id: str) -> str:
@@ -353,7 +114,7 @@
         print("SUMMARIZING")
 
         channel_id = int(channel_id)
-        result = summarize_conversation(local_memory.get_chat_history(channel_id))
+        result = summarize_conversation(memory_storage.local_memory.get_chat_history(channel_id))
 
         return result
 
@@ -374,7 +135,7 @@
         channel_id = int(channel_id)
         # rollback_time = int(rollback_time)
 
-        local_memory.store_all_in_long_term_memory()
+        memory_storage.store_all_in_long_term_memory()
 
         now = datetime.datetime.now()
         delta_args = {f"{time_unit}": rollback_time}
@@ -399,10 +160,10 @@
 
         channel_id = int(channel_id)
 
-        quick_result = search_conversation_quick(local_memory.get_vectorstore(channel_id), query)
+        quick_result = search_conversation_quick(memory_storage.get_local_vectorstore(channel_id), query)
         
         with concurrent.futures.ThreadPoolExecutor() as executor:
-            future = executor.submit(search_conversation, query, local_memory.get_cached_history_documents(channel_id), quick_result)
+            future = executor.submit(search_conversation, channel_id, query, quick_result)
 
             total_result = None
             try:
@@ -412,7 +173,7 @@
             except Exception as e:
                 print(f"Error during search operation: {e}")
 
-        local_memory.clear_cached_history(channel_id)
+            memory_storage.local_memory.clear_cached_history(channel_id)
 
         return total_result if total_result else quick_result
 
@@ -422,12 +183,11 @@
             state["messages"] = []
         last = state["messages"][-1]
         if hasattr(last, "content") and not hasattr(last, "tool_call_id"):
-            local_memory.add_message(
+            memory_storage.add_message(
                 state["current_channel"],
                 state["current_user"],
                 last.content
             )
->>>>>>> 55009e8f
 
         all_descriptions = {
             'query': '- query: For querying the SQL database with user-specific queries.\n',
@@ -518,36 +278,6 @@
             # Append tool output as AI message
             messages.append(AIMessage(content=f"[{name} output]:\n{result}"))
 
-<<<<<<< HEAD
-# ── Graph Construction ────────────────────────────────────────────────
-tools = ToolNode(
-    name="tools",
-    tools=[
-        query,
-        summarize,
-        summarize_by_time,
-        search
-    ]
-)
-
-builder = StateGraph(State)
-
-builder.add_node("conductor", conductor)
-builder.add_node("tools", tools)
-
-builder.set_entry_point("conductor")
-builder.add_conditional_edges(
-    "conductor", 
-    tools_condition,
-    {
-        "tools": "tools",
-        "__end__": END
-    }
-)
-builder.add_edge("tools", "conductor")
-
-chat_memory, thread_id = memory_storage.local_memory.get_chat_memory()
-=======
         # 4) Final synthesis—only System/Human/AI messages here
         final = self.llm.invoke(
             messages + [
@@ -576,54 +306,10 @@
         else:
             return "generate_response"
 
-    def generate_response(self, state: State) -> dict:
-        """
-        Generate a response based on the current state of the conversation.
-        """
-        user_query = ""
-        tool_results = ""
-        conversation_history = ""
-        
-        for msg in state["messages"]:
-            if hasattr(msg, '__class__'):
-                if msg.__class__.__name__ == 'HumanMessage' and hasattr(msg, 'content'):
-                    user_query = msg.content
-                    conversation_history += f"User: {msg.content}\n"
-                elif msg.__class__.__name__ == 'AIMessage' and hasattr(msg, 'content'):
-                    if msg.content and "Tool Calls:" not in msg.content:
-                        conversation_history += f"Assistant: {msg.content}\n"
-                elif msg.__class__.__name__ == 'ToolMessage' and hasattr(msg, 'content'):
-                    tool_results += f"{msg.content}\n"
-
-        # Create a clean, simple prompt
-        final_prompt = f"""
-        User's original question: {user_query}
-        
-        Tool results: {tool_results}
-        
-        Previous conversation:
-        {conversation_history}
-        
-        Please provide a clear, helpful final response to the user's question using the tool results:
-        """
->>>>>>> 55009e8f
-
-        try:
-            response = self.llm.invoke([HumanMessage(content=final_prompt)])
-            local_memory.add_message(state["current_channel"], 'Bot', response.content.strip())
-            return {"messages": [response]}
-        except Exception as e:
-            print(f"❌ ERROR: {e}")
-            fallback_response = AIMessage(
-                content="I apologize, but I'm experiencing technical difficulties. Please try your request again."
-            )
-            return {"messages": [fallback_response]}
-
     def build_graph(self):
         builder = StateGraph(State)
         builder.add_node("conductor", self.conductor)
         builder.add_node("tools", self.tools)
-        builder.add_node("generate_response", self.generate_response)
         builder.set_entry_point("conductor")
         builder.add_conditional_edges(
             "conductor", 
@@ -634,7 +320,6 @@
             }
         )
         builder.add_edge("tools", "conductor")
-        builder.add_edge("generate_response", END)
-
-        chat_memory, thread_id = local_memory.get_chat_memory()
+
+        chat_memory, thread_id = memory_storage.local_memory.get_chat_memory()
         self.graph = builder.compile(checkpointer=chat_memory)