import os
import re
import discord
from dotenv import load_dotenv
from langchain_google_genai import ChatGoogleGenerativeAI
<<<<<<< HEAD
from langchain_core.messages import HumanMessage, SystemMessage, AIMessage
# from langchain.schema import Document
# from langchain.text_splitter import RecursiveCharacterTextSplitter
# from langchain_community.vectorstores import FAISS, Chroma
# from langchain.chains.retrieval_qa.base import RetrievalQA
# from langchain.embeddings import SentenceTransformerEmbeddings
import re
import psycopg2
=======
# import psycopg2

from functions.query import query_data
from functions.summary import summarize_conversation
from functions.search import search_conversation
>>>>>>> 8a85e47b

load_dotenv()
api_key       = os.getenv("GOOGLE_API_KEY")
discord_token = os.getenv("DISCORD_BOT_TOKEN")
model_name = os.getenv("MODEL_NAME")

# Check keys
if not api_key or not discord_token:
    print("❌ Missing keys in .env")
    exit()

# gemini
model = ChatGoogleGenerativeAI(
    model=model_name,
    temperature=0.7,
    max_tokens=None,
    timeout=None,
    max_retries=2
)

# ── Discord client setup ──────────────────────────────────────────────────────
intents = discord.Intents.default()
intents.message_content = True
client = discord.Client(intents=intents)

# Memory: {user_id: [(role, message)]}
user_chat_history = {}
total_chat_history = {}

def split_response(response):
    max_length = 1900
    lines = response.split('\n')
    parts = []
    current = ""
    for line in lines:
        if len(current) + len(line) + 1 > max_length:
            parts.append(current)
            current = line
        else:
<<<<<<< HEAD
            conversation_text += f"User: {message}\n"
    
    conversation_text = conversation_text.strip()
    
    prompt_template = f"""
    You are an expert at summarizing conversations. Your task is to summarize the following conversation.

    ### INSTRUCTION ###
    Summarize the conversation provided below. Your summary must be nicely formatted.
    - Start with a short introductory paragraph.
    - Use descriptive headers for each main topic discussed.
    - Under each header, use bullet points to list the key details and conclusions.

    ### CONVERSATION LOG ###
    ---
    {conversation_text}
    ---

    ### SUMMARY ###
    """

    message = [
        HumanMessage(content=prompt_template)
    ]
    response =  model.invoke(message)
    return response.content.strip()

def query_data(sql_query):
    # change prompt to not be a hypothetical if correct. Validating will be the next step.
    
    # feed the schema manually to Gemini so it can generate a correct query, as it cannot access your actual database
    db_schema = """
    -- 1. Employees – Infosys staff
    CREATE TABLE employees (
        id SERIAL PRIMARY KEY,
        name VARCHAR(100) NOT NULL,
        email VARCHAR(100) UNIQUE NOT NULL,
        role VARCHAR(50) NOT NULL,
        joined_at DATE NOT NULL
    );

    -- 2. Clients – Represents the external clients Infosys serves.
    CREATE TABLE clients (
        id SERIAL PRIMARY KEY,
        name VARCHAR(100) NOT NULL,
        industry VARCHAR(50) NOT NULL,
        location VARCHAR(100)
    );

    -- 3. Projects – client projects Infosys runs
    CREATE TABLE projects (
        id SERIAL PRIMARY KEY,
        name VARCHAR(100) NOT NULL,
        client_id INTEGER REFERENCES clients(id) ON DELETE CASCADE,
        start_date DATE NOT NULL,
        end_date DATE,
        status VARCHAR(20) NOT NULL
    );

    -- 4. Employee Project Assignments – who is working on what
    CREATE TABLE employee_project_assignments (
        id SERIAL PRIMARY KEY,
        employee_id INTEGER REFERENCES employees(id) ON DELETE CASCADE,
        project_id INTEGER REFERENCES projects(id) ON DELETE CASCADE,
        assigned_on DATE NOT NULL,
        role_on_project VARCHAR(50) NOT NULL
    );

    -- 5. Skills – skill catalog
    CREATE TABLE skills (
        id SERIAL PRIMARY KEY,
        name VARCHAR(50) NOT NULL
    );

    -- 6. Employee Skills – each employee’s skills
    CREATE TABLE employee_skills (
        employee_id INTEGER REFERENCES employees(id) ON DELETE CASCADE,
        skill_id INTEGER REFERENCES skills(id) ON DELETE CASCADE,
        PRIMARY KEY (employee_id, skill_id)
    );
    """

    prompt_template = f"""
    You are an expert at querying databases. Your task is to generate a SQL query based on the user's request.

    ### INSTRUCTION ###
    Given the database schema below, generate a SQL query that fulfills the user's request.
    - Ensure the SQL query is syntactically correct.
    - Use appropriate table and column names from the schema.
    - Do not use comments, markdown, or any other formatting in the SQL query.
    - You may query any of the following tables as needed.
    
    ### DATABASE SCHEMA ###
    {db_schema}

    ### USER REQUEST ###
    {sql_query}

    ### SQL QUERY ###
    """

    message = [
        HumanMessage(content=prompt_template)
    ]
    response = model.invoke(prompt_template).content.strip()

    def strip_query(query):
        # Remove common code fences and leading/trailing whitespace, but not quotes inside
        query = query.strip()
        # Remove markdown code block fences if present (```sql or ``` etc.)
        if query.startswith("```") and query.endswith("```"):
            query = "\n".join(query.split("\n")[1:-1]).strip()
        # Remove single line backticks (`)
        query = query.strip('`').strip()
        # Remove any leading 'sql' or 'SQL' on a separate line
        query = re.sub(r"^(sql|SQL)\s*", "", query, flags=re.IGNORECASE)
        return query
    
    response = strip_query(response)

    count = 0
    while not is_valid_sql(response):
        print(response)
        count += 1
        if count > 3:
            return "❌ Unable to generate a valid SQL query after multiple attempts."
        
        reprompt_template = f"""
        The SQL query you provided is not valid. Please generate a correct SQL query based on the user's request and the database schema.
        ### INSTRUCTION ###
        Given the database schema below, generate a SQL query that fulfills the user's request.
        - Ensure the SQL query is syntactically correct.
        - Use appropriate table and column names from the schema.
        - Do not use comments, markdown, or any other formatting in the SQL query.
        - You can query any table that is allowed.

        ### DATABASE SCHEMA ###
        {db_schema}

        ### USER REQUEST ###
        {sql_query}

        ### PREVIOUS SQL QUERY ###
        {response}

        ### NEW SQL QUERY ###
        """
        response = model.invoke(reprompt_template).content.strip()
        response = strip_query(response)

    try:
        conn = psycopg2.connect(
            host=db_host,
            port=db_port,
            dbname=db_name,
            user=db_user,
            password=db_password
        )
        cur = conn.cursor()     # Create a cursor object that allows you to Execute SQL commands and fetch results from database
        cur.execute(response)   # Runs the SQL query 
        rows = cur.fetchall()   # Fetches all the rows returned by the executed query.
        colnames = [desc[0] for desc in cur.description]    # gets the names of the columns in the result set.

        cur.close()     # ends the query session
        conn.close()

        if not rows:    #query ran successfully but result is empty
            return "✅ Query executed, but no results found."

        # Format result
        result_lines = [" | ".join(colnames)]   #Joins all column names with | separator to create a readable header 
        result_lines.append("-" * 50)   #50-dash divider line
        for row in rows:
            result_lines.append(" | ".join(str(item) for item in row))

        return "\n".join(result_lines)
    except Exception as e:
        return f"❌ Error executing SQL query: {str(e)}"




def is_valid_sql(query):
    if not query or not isinstance(query, str):
        return False

    cleaned_text = query.upper().strip()
    sql_keywords = ["SELECT", "FROM", "WHERE", "JOIN"]
    allowed_table_names = [    "EMPLOYEES", "CLIENTS", "PROJECTS", 
                           "EMPLOYEE_PROJECT_ASSIGNMENTS", "SKILLS", "EMPLOYEE_SKILLS"]
    
    if not cleaned_text.startswith("SELECT"):
        return False
    if "FROM" not in cleaned_text:
        return False
    if not any(keyword in cleaned_text for keyword in sql_keywords):
        return False
    
    from_pattern = r"\bFROM\s+(`|\")?(\w+)(`|\")?"
    join_pattern = r"\bJOIN\s+(`|\")?(\w+)(`|\")?"

    from_tables = re.findall(from_pattern, cleaned_text)
    join_tables = re.findall(join_pattern, cleaned_text)

    extracted_tables = [table[1] for table in from_tables + join_tables]
    if not extracted_tables:
        return False

    is_valid = set(extracted_tables).issubset(set(allowed_table_names))

    return is_valid

# uses Chroma, FAISS is hard to install on macos - rochan
def search_conversation(history, search_query):
    # turn history into Documents
    docs = [
        Document(page_content=message, metadata={"role": role})
        for role, message in history
    ]

    # chunk into ~1000-char slices with 200-char overlap
    splitter = RecursiveCharacterTextSplitter(chunk_size=1000, chunk_overlap=200)
    chunks = splitter.split_documents(docs)

    # embed & index in Chroma (or FAISS)
    embeddings = SentenceTransformerEmbeddings(model_name="all-MiniLM-L6-v2")
    # vectorstore = FAISS.from_documents(chunks, embeddings) # FAISS (difficult on mac)
    vectorstore = Chroma.from_documents(chunks, embeddings) # Chroma (works on mac)

    # build a RetrievalQA chain
    qa = RetrievalQA.from_chain_type(
        llm=model,
        chain_type="map_reduce", # robust for aggregation
        retriever=vectorstore.as_retriever(search_kwargs={"k": 5}), # top-5 chunks
        return_source_documents=False
    )

    # run
    prompt = (
        f"Please gather *all* the information related to “{search_query}” "
        "from the conversation, and present it as concise bullet points."
    )

    # return qa.run(prompt) # deprecated
    return qa.invoke(prompt)
=======
            if current:
                current += '\n' + line
            else:
                current = line
    if current:
        parts.append(current)
    return parts
>>>>>>> 8a85e47b

@client.event
async def on_ready():
    print(f"Logged in as {client.user}")

@client.event
async def on_message(message):
    if message.author == client.user:
        return

    user_id      = message.author.id
    user_name    = message.author.mention
    user_message = message.content.strip()
    channel_id   = message.channel.id

    # Initialize histories
    user_chat_history.setdefault(user_id, [])
    total_chat_history.setdefault(channel_id, [])

    # ---- Special commands -----------------------
    if user_message.lower() == "exit":
        user_chat_history[user_id] = []
        await message.channel.send("🧠 Memory cleared!")
        return

    if user_message.lower() == "summary":
        summary = summarize_conversation(user_chat_history[user_id])
        response = split_response(summary)
        await message.channel.send(f"📋 Summary:\n{response[0]}")
        if len(response) > 1:
            for part in response[1:]:
                await message.channel.send(part)
        return

    # ---- NEW /query handler ---------------------
    if user_message.lower().startswith("query: "):
        user_query = user_message[7:].strip()
        texts = query_data(user_query)
        for text in texts:
            if not text.strip():
                continue
            await message.channel.send(text)
        return

    # ---- Existing /search handler ---------------
    if user_message.lower().startswith("search: "):
        terms = user_message[len("search: "):].strip()
        result = search_conversation(user_chat_history[user_id], terms)
        await message.channel.send(f"🔎 Search:\n{result}")
        return

    # ---- Testing utilities ----------------------
    if user_message.lower() == "test":
        await message.channel.send(f"Your ID: {user_id}")
        await message.channel.send(f"{user_name} just sent me a message")
        return

    if user_message.lower() == "show_history":
        await message.channel.send(total_chat_history[channel_id])
        return

    if user_message.lower() == "where_am_i":
        await message.channel.send(f"Channel: {message.channel.name} ({channel_id})")
        return

    # ---- Default chat behavior -----------------
    total_chat_history[channel_id].append((user_name, user_message))
    user_chat_history[user_id].append((user_name, user_message))

    # Build prompt
    full_prompt = "Do not give me super long responses or bullet points unless asked to do so.\n"
    for role, msg in user_chat_history[user_id]:
        full_prompt += f"{role}: {msg}\n"

    try:
        response = model.invoke(full_prompt)
        bot_reply = response.content.strip()
        replies = split_response(bot_reply)
    except Exception as e:
        await message.channel.send(f"❌ Error: {e}")
        return

    # (!) (!) (!) THIS SECTION IS ONLY FOR DEMO PURPOSES (!) (!) (!)
    # Send and store bot reply
    for reply in replies:
        await message.channel.send(reply)
    total_chat_history[channel_id].append(("Bot", bot_reply))
    user_chat_history[user_id].append(("Bot", bot_reply))

client.run(discord_token)<|MERGE_RESOLUTION|>--- conflicted
+++ resolved
@@ -1,24 +1,13 @@
 import os
-import re
 import discord
+
 from dotenv import load_dotenv
 from langchain_google_genai import ChatGoogleGenerativeAI
-<<<<<<< HEAD
-from langchain_core.messages import HumanMessage, SystemMessage, AIMessage
-# from langchain.schema import Document
-# from langchain.text_splitter import RecursiveCharacterTextSplitter
-# from langchain_community.vectorstores import FAISS, Chroma
-# from langchain.chains.retrieval_qa.base import RetrievalQA
-# from langchain.embeddings import SentenceTransformerEmbeddings
-import re
-import psycopg2
-=======
-# import psycopg2
+
 
 from functions.query import query_data
 from functions.summary import summarize_conversation
 from functions.search import search_conversation
->>>>>>> 8a85e47b
 
 load_dotenv()
 api_key       = os.getenv("GOOGLE_API_KEY")
@@ -58,253 +47,6 @@
             parts.append(current)
             current = line
         else:
-<<<<<<< HEAD
-            conversation_text += f"User: {message}\n"
-    
-    conversation_text = conversation_text.strip()
-    
-    prompt_template = f"""
-    You are an expert at summarizing conversations. Your task is to summarize the following conversation.
-
-    ### INSTRUCTION ###
-    Summarize the conversation provided below. Your summary must be nicely formatted.
-    - Start with a short introductory paragraph.
-    - Use descriptive headers for each main topic discussed.
-    - Under each header, use bullet points to list the key details and conclusions.
-
-    ### CONVERSATION LOG ###
-    ---
-    {conversation_text}
-    ---
-
-    ### SUMMARY ###
-    """
-
-    message = [
-        HumanMessage(content=prompt_template)
-    ]
-    response =  model.invoke(message)
-    return response.content.strip()
-
-def query_data(sql_query):
-    # change prompt to not be a hypothetical if correct. Validating will be the next step.
-    
-    # feed the schema manually to Gemini so it can generate a correct query, as it cannot access your actual database
-    db_schema = """
-    -- 1. Employees – Infosys staff
-    CREATE TABLE employees (
-        id SERIAL PRIMARY KEY,
-        name VARCHAR(100) NOT NULL,
-        email VARCHAR(100) UNIQUE NOT NULL,
-        role VARCHAR(50) NOT NULL,
-        joined_at DATE NOT NULL
-    );
-
-    -- 2. Clients – Represents the external clients Infosys serves.
-    CREATE TABLE clients (
-        id SERIAL PRIMARY KEY,
-        name VARCHAR(100) NOT NULL,
-        industry VARCHAR(50) NOT NULL,
-        location VARCHAR(100)
-    );
-
-    -- 3. Projects – client projects Infosys runs
-    CREATE TABLE projects (
-        id SERIAL PRIMARY KEY,
-        name VARCHAR(100) NOT NULL,
-        client_id INTEGER REFERENCES clients(id) ON DELETE CASCADE,
-        start_date DATE NOT NULL,
-        end_date DATE,
-        status VARCHAR(20) NOT NULL
-    );
-
-    -- 4. Employee Project Assignments – who is working on what
-    CREATE TABLE employee_project_assignments (
-        id SERIAL PRIMARY KEY,
-        employee_id INTEGER REFERENCES employees(id) ON DELETE CASCADE,
-        project_id INTEGER REFERENCES projects(id) ON DELETE CASCADE,
-        assigned_on DATE NOT NULL,
-        role_on_project VARCHAR(50) NOT NULL
-    );
-
-    -- 5. Skills – skill catalog
-    CREATE TABLE skills (
-        id SERIAL PRIMARY KEY,
-        name VARCHAR(50) NOT NULL
-    );
-
-    -- 6. Employee Skills – each employee’s skills
-    CREATE TABLE employee_skills (
-        employee_id INTEGER REFERENCES employees(id) ON DELETE CASCADE,
-        skill_id INTEGER REFERENCES skills(id) ON DELETE CASCADE,
-        PRIMARY KEY (employee_id, skill_id)
-    );
-    """
-
-    prompt_template = f"""
-    You are an expert at querying databases. Your task is to generate a SQL query based on the user's request.
-
-    ### INSTRUCTION ###
-    Given the database schema below, generate a SQL query that fulfills the user's request.
-    - Ensure the SQL query is syntactically correct.
-    - Use appropriate table and column names from the schema.
-    - Do not use comments, markdown, or any other formatting in the SQL query.
-    - You may query any of the following tables as needed.
-    
-    ### DATABASE SCHEMA ###
-    {db_schema}
-
-    ### USER REQUEST ###
-    {sql_query}
-
-    ### SQL QUERY ###
-    """
-
-    message = [
-        HumanMessage(content=prompt_template)
-    ]
-    response = model.invoke(prompt_template).content.strip()
-
-    def strip_query(query):
-        # Remove common code fences and leading/trailing whitespace, but not quotes inside
-        query = query.strip()
-        # Remove markdown code block fences if present (```sql or ``` etc.)
-        if query.startswith("```") and query.endswith("```"):
-            query = "\n".join(query.split("\n")[1:-1]).strip()
-        # Remove single line backticks (`)
-        query = query.strip('`').strip()
-        # Remove any leading 'sql' or 'SQL' on a separate line
-        query = re.sub(r"^(sql|SQL)\s*", "", query, flags=re.IGNORECASE)
-        return query
-    
-    response = strip_query(response)
-
-    count = 0
-    while not is_valid_sql(response):
-        print(response)
-        count += 1
-        if count > 3:
-            return "❌ Unable to generate a valid SQL query after multiple attempts."
-        
-        reprompt_template = f"""
-        The SQL query you provided is not valid. Please generate a correct SQL query based on the user's request and the database schema.
-        ### INSTRUCTION ###
-        Given the database schema below, generate a SQL query that fulfills the user's request.
-        - Ensure the SQL query is syntactically correct.
-        - Use appropriate table and column names from the schema.
-        - Do not use comments, markdown, or any other formatting in the SQL query.
-        - You can query any table that is allowed.
-
-        ### DATABASE SCHEMA ###
-        {db_schema}
-
-        ### USER REQUEST ###
-        {sql_query}
-
-        ### PREVIOUS SQL QUERY ###
-        {response}
-
-        ### NEW SQL QUERY ###
-        """
-        response = model.invoke(reprompt_template).content.strip()
-        response = strip_query(response)
-
-    try:
-        conn = psycopg2.connect(
-            host=db_host,
-            port=db_port,
-            dbname=db_name,
-            user=db_user,
-            password=db_password
-        )
-        cur = conn.cursor()     # Create a cursor object that allows you to Execute SQL commands and fetch results from database
-        cur.execute(response)   # Runs the SQL query 
-        rows = cur.fetchall()   # Fetches all the rows returned by the executed query.
-        colnames = [desc[0] for desc in cur.description]    # gets the names of the columns in the result set.
-
-        cur.close()     # ends the query session
-        conn.close()
-
-        if not rows:    #query ran successfully but result is empty
-            return "✅ Query executed, but no results found."
-
-        # Format result
-        result_lines = [" | ".join(colnames)]   #Joins all column names with | separator to create a readable header 
-        result_lines.append("-" * 50)   #50-dash divider line
-        for row in rows:
-            result_lines.append(" | ".join(str(item) for item in row))
-
-        return "\n".join(result_lines)
-    except Exception as e:
-        return f"❌ Error executing SQL query: {str(e)}"
-
-
-
-
-def is_valid_sql(query):
-    if not query or not isinstance(query, str):
-        return False
-
-    cleaned_text = query.upper().strip()
-    sql_keywords = ["SELECT", "FROM", "WHERE", "JOIN"]
-    allowed_table_names = [    "EMPLOYEES", "CLIENTS", "PROJECTS", 
-                           "EMPLOYEE_PROJECT_ASSIGNMENTS", "SKILLS", "EMPLOYEE_SKILLS"]
-    
-    if not cleaned_text.startswith("SELECT"):
-        return False
-    if "FROM" not in cleaned_text:
-        return False
-    if not any(keyword in cleaned_text for keyword in sql_keywords):
-        return False
-    
-    from_pattern = r"\bFROM\s+(`|\")?(\w+)(`|\")?"
-    join_pattern = r"\bJOIN\s+(`|\")?(\w+)(`|\")?"
-
-    from_tables = re.findall(from_pattern, cleaned_text)
-    join_tables = re.findall(join_pattern, cleaned_text)
-
-    extracted_tables = [table[1] for table in from_tables + join_tables]
-    if not extracted_tables:
-        return False
-
-    is_valid = set(extracted_tables).issubset(set(allowed_table_names))
-
-    return is_valid
-
-# uses Chroma, FAISS is hard to install on macos - rochan
-def search_conversation(history, search_query):
-    # turn history into Documents
-    docs = [
-        Document(page_content=message, metadata={"role": role})
-        for role, message in history
-    ]
-
-    # chunk into ~1000-char slices with 200-char overlap
-    splitter = RecursiveCharacterTextSplitter(chunk_size=1000, chunk_overlap=200)
-    chunks = splitter.split_documents(docs)
-
-    # embed & index in Chroma (or FAISS)
-    embeddings = SentenceTransformerEmbeddings(model_name="all-MiniLM-L6-v2")
-    # vectorstore = FAISS.from_documents(chunks, embeddings) # FAISS (difficult on mac)
-    vectorstore = Chroma.from_documents(chunks, embeddings) # Chroma (works on mac)
-
-    # build a RetrievalQA chain
-    qa = RetrievalQA.from_chain_type(
-        llm=model,
-        chain_type="map_reduce", # robust for aggregation
-        retriever=vectorstore.as_retriever(search_kwargs={"k": 5}), # top-5 chunks
-        return_source_documents=False
-    )
-
-    # run
-    prompt = (
-        f"Please gather *all* the information related to “{search_query}” "
-        "from the conversation, and present it as concise bullet points."
-    )
-
-    # return qa.run(prompt) # deprecated
-    return qa.invoke(prompt)
-=======
             if current:
                 current += '\n' + line
             else:
@@ -312,7 +54,6 @@
     if current:
         parts.append(current)
     return parts
->>>>>>> 8a85e47b
 
 @client.event
 async def on_ready():
@@ -331,6 +72,9 @@
     # Initialize histories
     user_chat_history.setdefault(user_id, [])
     total_chat_history.setdefault(channel_id, [])
+
+    if user_message.lower() == "quit":
+        exit()
 
     # ---- Special commands -----------------------
     if user_message.lower() == "exit":
