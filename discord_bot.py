--- conflicted
+++ resolved
@@ -137,14 +137,10 @@
 
     # Show embeds might need work on because i'm not sure how to display the embeddings in a readable format - kyle
     if user_message.lower() == "show_embeds":
-<<<<<<< HEAD
+        """
+        Retrieves and displays the embeddings stored for the current channel.
+        """
         embeddings = memory_storage.local_memory.get_chat_embeddings()
-=======
-        """
-        Retrieves and displays the embeddings stored for the current channel.
-        """
-        embeddings = local_memory.get_chat_embeddings(channel_id)
->>>>>>> 73f1a89d
         print(embeddings)
         response = split_response(str(embeddings), line_split=False)
         for part in response:
@@ -153,14 +149,10 @@
 
     # show the current chat history
     if user_message.lower() == "show_history":
-<<<<<<< HEAD
+        """
+        Displays the current channel's stored message history.
+        """
         chat_history = memory_storage.local_memory.get_chat_history(channel_id)
-=======
-        """
-        Displays the current channel's stored message history.
-        """
-        chat_history = local_memory.get_chat_history(channel_id)
->>>>>>> 73f1a89d
         print(chat_history)
         response = split_response(str(chat_history), line_split=False)
         for part in response:
@@ -188,14 +180,10 @@
 
     # clear the bot's memory
     if user_message.lower() == "clear":
-<<<<<<< HEAD
+        """
+        Clears all stored messages from current channel’s memory, aka short-term memory.
+        """
         memory_storage.local_memory.clear_chat_history(channel_id)
-=======
-        """
-        Clears all stored messages from current channel’s memory, aka short-term memory.
-        """
-        local_memory.clear_chat_history(channel_id)
->>>>>>> 73f1a89d
         await message.channel.send("🧠 Memory cleared!")
         return
     
@@ -207,17 +195,12 @@
         await message.channel.send("🔒 Saving memory and shutting down...")
         memory_storage.store_all_in_long_term_memory()
         await message.channel.send("💀 Goodbye!")
-<<<<<<< HEAD
-        await client.close()
-        return
-=======
         await client.close()  # Properly closes all tasks
 
         # Delay exit to give `client.close()` time to propagate
         loop = asyncio.get_event_loop()
         loop.call_soon_threadsafe(loop.stop)
         return  # prevent further handling
->>>>>>> 73f1a89d
 
     # ---- Help command -----------------------------------------------------------------------------------------------------------------------
     if user_message.lower() == "help":
@@ -263,12 +246,8 @@
             await message.channel.send(f"❌ Error: {e}")
             return
     else:
-<<<<<<< HEAD
+        # Store non-command messages in local memory for future context
         memory_storage.add_message(channel_id, user_name, user_message)
-=======
-        # Store non-command messages in local memory for future context
-        local_memory.add_message(channel_id, user_name, user_message)
->>>>>>> 73f1a89d
 
 try:
     client.run(discord_token)
