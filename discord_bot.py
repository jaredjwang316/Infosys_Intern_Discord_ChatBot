--- conflicted
+++ resolved
@@ -2,10 +2,6 @@
 import discord
 
 from dotenv import load_dotenv
-<<<<<<< HEAD
-from langchain_google_genai import ChatGoogleGenerativeAI
-
-=======
 from langchain_google_genai import ChatGoogleGenerativeAI, GoogleGenerativeAIEmbeddings
 from langchain_core.vectorstores import InMemoryVectorStore
 from langchain.schema import Document
@@ -13,7 +9,7 @@
 import datetime
 import threading
 import concurrent.futures
->>>>>>> b64350bf
+import re 
 
 from functions.query import query_data
 from functions.summary import summarize_conversation
@@ -113,8 +109,6 @@
     if user_message.lower() == "exit":
         await message.channel.send("💀 Goodbye!")
         exit()
-<<<<<<< HEAD
-=======
 
     # --- Enhanced summary with time period ---
     summary_match = re.match(r"summary:\s*last (\d+) (minute|hour|day|week|month|year)s?", user_message.lower())
@@ -137,7 +131,6 @@
         total_chat_embeddings[channel_id].add_documents([Document(page_content=summary, metadata={"user": "Bot", "timestamp": now})])
         cached_chat_history[channel_id].append(("Bot", summary, now))
         return
->>>>>>> b64350bf
 
     # ---- Help command --------------------------
     if user_message.lower() == "help":
