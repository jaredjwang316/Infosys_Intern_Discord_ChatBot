--- conflicted
+++ resolved
@@ -169,240 +169,6 @@
         logging.warning(f"🚫 Silently ignoring unauthorized message from {message.author} (ID: {user_id}) in channel {message.channel} (ID: {channel_id}). Content: '{user_message}'")
         return # Stop further processing for unauthorized users without sending a public message
     
-<<<<<<< HEAD
-=======
-    # ---- Summary command ------------------------
-    if user_message.lower() == "summary":
-        local_memory.add_message(channel_id, user_id, user_message)
-        history = local_memory.get_chat_history(channel_id)
-        summary = summarize_conversation(history)
-        response = split_response(summary)
-        await message.channel.send(f"📋 Summary:\n{response[0]}")
-        if len(response) > 1:
-            for part in response[1:]:
-                await message.channel.send(part)
-        local_memory.add_message(channel_id, "Bot", summary)
-        return
-
-    # ---- Query handler ---------------------
-    if user_message.lower().startswith("query: "):
-
-        user_query = user_message[7:].strip()
-
-        if not user_query:
-            await message.channel.send("❌ Please provide a query after `query:`")
-            return
-        
-        local_memory.add_message(channel_id, user_id, user_message)
-
-        # Pass session history (list of past queries) to query_data
-        texts = query_data(user_id, user_query, session_history=local_memory.get_user_query_session_history(user_id))
-
-        for item in texts:
-            if isinstance(item, str):   #If the content is a text string, send it as a normal message.
-                if not item.strip():
-                    continue
-                await message.channel.send(item)
-            elif isinstance(item, dict) and item.get("type") == "image":    #If it's a chart image, send it as an image file
-                file = discord.File(item["file"], filename=item.get("filename", "chart.png"))   #sends that image as a file to the Discord channel.
-                await message.channel.send(file=file)
-        # Save current message to history as usual
-        local_memory.add_message(channel_id, user_name, user_message)
-        local_memory.add_message(channel_id, "Bot", str(texts))
-
-        return
-
-    # ---- Follow-up Query Handler (no "query:" prefix) ---------------------
-    if local_memory.get_last_command_type(user_id) == "query" and not user_message.lower().startswith(("ask:", "summary", "search:", "help", "exit", "clear", "show_history", "test", "show_embeds", "gen_chat", "where_am_i")):
-        user_query = user_message.strip()
-        local_memory.add_message(channel_id, user_id, user_message)
-        texts = query_data(user_id, user_query, session_history=local_memory.get_user_query_session_history(user_id))
-
-        for item in texts:
-            if isinstance(item, str):
-                if not item.strip():
-                    continue
-                await message.channel.send(item)
-            elif isinstance(item, dict) and item.get("type") == "image":
-                file = discord.File(item["file"], filename=item.get("filename", "chart.png"))
-                await message.channel.send(file=file)
-
-        # Save current message to history as usual
-        local_memory.add_message(channel_id, user_name, user_message)
-        local_memory.add_message(channel_id, "Bot", str(texts))
-
-        return
-
-    # ---- Existing /search handler ---------------------------------------------------------------------------------------------------------
-    if user_message.lower().startswith("search: "):
-        terms = user_message[len("search: "):].strip()
-
-        await message.channel.send(f"🔎 Searching for: `{terms}`")
-        quick_result = search_conversation_quick(local_memory.get_vectorstore(channel_id), terms)
-        await message.channel.send(f"🔎 Search result:\n{quick_result}")
-        
-        with concurrent.futures.ThreadPoolExecutor() as executor:
-            future = executor.submit(search_conversation, terms, local_memory.get_cached_history_documents(channel_id), quick_result)
-
-            total_result = None
-            try:
-                total_result = future.result(timeout=30)
-                if total_result:
-                    await message.channel.send(total_result)
-            except concurrent.futures.TimeoutError:
-                print("Long search operation timed out, using only quick response instead.")
-            except Exception as e:
-                await message.channel.send(f"❌ Error: {e}")
-
-        local_memory.clear_cached_history(channel_id)
-
-        if total_result:
-            local_memory.add_message(channel_id, user_name, user_message)
-            local_memory.add_message(channel_id, "Bot", total_result if total_result else quick_result)
-
-        return
-
-    # ---- Calendar handler -----------------------------------------------------------------------------------------------------------------
-    if user_message.lower().startswith("event: "):
-        event_details = user_message[7:].strip()
-        guild = message.guild
-
-        event_action = cal_handler(event_details)
-
-        # CREATE EVENTS
-        if event_action.lower() == 'create':
-            try:
-                event_dict = get_event_details(event_details)
-                print(event_dict)
-                attendees = [{'email': server_members[user_id]}]
-
-                # establish overwrite rules
-                overwrites = {guild.default_role: discord.PermissionOverwrite(connect=False)}
-                overwrites[message.author] = discord.PermissionOverwrite(connect=True)
-
-                for guest in message.mentions:
-                    if guest:
-                        overwrites[guest] = discord.PermissionOverwrite(connect=True)
-                        
-                        guest_email = server_members[guest.id]
-                        attendees.append({'email': guest_email})
-
-                # Create Discord event
-                if event_dict['start_dt'] == 'None' and event_dict['end_dt'] == 'None':
-                    event_dict['start_dt'], event_dict['end_dt'], curr_dt = find_earliest_slot(attendees, event_dict['search_start'], event_dict['search_end'], event_dict['duration'])
-                    print(event_dict['start_dt'], event_dict['end_dt'], curr_dt)
-                    if event_dict['start_dt'] < curr_dt:
-                        # Apply fallback logic — like finding the next available slot
-                        event_dict['start_dt'], event_dict['end_dt'], curr_dt = find_earliest_slot(attendees, event_dict['search_start'], event_dict['search_end'], event_dict['duration'])
-                    if not event_dict['start_dt']:
-                        await message.channel.send("❌ Couldn't find a shared free time in the next 3 days.")
-                        return
-        
-                voice_channel = await guild.create_voice_channel(
-                    name=event_dict['title'],
-                    overwrites=overwrites
-                )
-
-                discord_event = await guild.create_scheduled_event(
-                    name=event_dict['title'],
-                    start_time=event_dict['start_dt'],
-                    end_time=event_dict['end_dt'],
-                    entity_type=discord.EntityType.voice,
-                    channel=voice_channel,
-                    privacy_level=discord.PrivacyLevel.guild_only
-                )
-
-                event_dict['discord_id'] = discord_event.id
-
-                await message.channel.send(f"✅ Scheduled event: {discord_event.name}")
-
-                # Create Google Calendar event
-                
-                calendar_link, event_id = create_gcal_event(event_dict, attendees)
-
-                event_dict['gcal_link'] = calendar_link
-                event_dict['gcal_event_id'] = event_id
-
-                await message.channel.send(f"📅 Google Calendar event created: {calendar_link}")
-
-                # send invite DMs
-                for user in message.mentions:
-                    try:
-                        await user.send(f"You've been invited to **{event_dict['title']}** on {event_dict['start_dt']}.")
-                        await user.send(f"📅 You've been invited to **{event_dict['title']}**!\n"
-                                        f"🕒 When: {event_dict['start_dt']} to {event_dict['end_dt']}\n"
-                                        f"🔗 Add it to your calendar: {calendar_link}")
-                        
-                    except discord.Forbidden:
-                        print(f"❌ Can't DM {user.name}")
-                
-                # add events to full list (local memory)
-                scheduled_events.append(event_dict)
-                str_events.append(str(event_dict))
-            
-            except Exception as e:
-                await message.channel.send(f"❌ Failed to create event: {e}")
-        
-        # EDIT EVENTS
-        elif event_action.lower() == 'edit':
-            try:
-                updated_event_dict = edit_event_details(event_details, str_events)
-
-                # edit discord
-                updated_event = discord.utils.get(guild.scheduled_events, name=updated_event_dict['title'])
-                
-                await updated_event.edit(
-                    name=updated_event_dict['title'],
-                    start_time=updated_event_dict['start_dt'],
-                    end_time=updated_event_dict['end_dt']
-                )
-
-                # edit gcal
-                edit_gcal_event(updated_event_dict, updated_event_dict['gcal_event_id'])
-
-                await message.channel.send(f"✅ UPDATE - Scheduled event: {updated_event.name}")
-                
-                # send update DMs
-                for user in message.mentions:
-                    try:
-                        await user.send(f"The following event has been updated: **{updated_event_dict['title']}** on {updated_event_dict['start_dt']}.")
-                    except discord.Forbidden:
-                        print(f"❌ Can't DM {user.name}")
-
-            except Exception as e:
-                await message.channel.send(f"❌ Failed to edit event: {e}")
-        
-        # DELETE EVENTS
-        elif event_action.lower() == 'delete':
-            try:
-                deleted_event_dict = delete_event_details(event_details, str_events)
-                deleted_event = discord.utils.get(guild.scheduled_events, name=deleted_event_dict['title'])
-                
-                if deleted_event:
-                    await deleted_event.delete()
-
-                    vc_channel = discord.utils.get(guild.voice_channels, name=deleted_event.name)
-                    await vc_channel.delete()
-
-                    await message.channel.send(f"🗑️ Event '{deleted_event.name}' has been deleted.")
-
-                    delete_gcal_event(deleted_event_dict['gcal_event_id'])
-
-                    for user in message.mentions:
-                        try:
-                            await user.send(f"The following event has been deleted: **{deleted_event_dict['title']}** on {deleted_event_dict['start_dt']}.")
-                        except discord.Forbidden:
-                            print(f"❌ Can't DM {user.name}")
-
-                else:
-                    await message.channel.send(f"❌ No matching scheduled event found.")
-
-            except Exception as e:
-                await message.channel.send(f"❌ Failed to edit event: {e}")
-
-
-
->>>>>>> 9f22acda
     # ---- Testing utilities ----------------------------------------------------------------------------------------------------------------
     if user_message.lower() == "test":
         """
