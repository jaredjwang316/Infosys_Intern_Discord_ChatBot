--- conflicted
+++ resolved
@@ -144,11 +144,7 @@
         return
 
     # ---- Follow-up Query Handler (no "query:" prefix) ---------------------
-<<<<<<< HEAD
-    if last_command_type.get(user_id) == "query" and not user_message.lower().startswith(("ask:", "summary", "search:", "help", "exit", "clear", "show_history", "test", "show_embeds", "gen_chat", "where_am_i")):
-=======
     if local_memory.get_last_command_type(user_id) == "query" and not user_message.lower().startswith(("ask:", "summary", "search:", "help", "exit", "clear", "show_history", "test", "show_embeds", "gen_chat", "where_am_i")):
->>>>>>> 274e00ba
         user_query = user_message.strip()
         local_memory.add_message(channel_id, user_id, user_message)
         texts = query_data(user_id, user_query, session_history=local_memory.get_user_query_session_history(user_id))
@@ -207,15 +203,9 @@
 
     # show the current chat history
     if user_message.lower() == "show_history":
-<<<<<<< HEAD
-        print(total_chat_history[channel_id])
-        print(user_query_session_history)
-        response = split_response(str(total_chat_history[channel_id]), line_split=False)
-=======
         chat_history = local_memory.get_chat_history(channel_id)
         print(chat_history)
         response = split_response(str(chat_history), line_split=False)
->>>>>>> 274e00ba
         for part in response:
             await message.channel.send(part)
         return
