"""
search.py

Purpose:
--------
This module implements search capabilities over both short-term (in-memory) and long-term (vector database) 
chat history using semantic similarity. It leverages Google's Gemini model via LangChain to search relevant 
information from past conversations.

Key Technologies:
-----------------
- 🔍 **GoogleGenerativeAIEmbeddings** — Generates semantic embeddings for stored chat messages.
- 🧠 **PGVector** — Manages long-term memory using a PostgreSQL + vector database backend.

This file enables intelligent, context-aware recall of prior discussion points to answer follow-up questions 
or regenerate summary insights.
"""

import os
from dotenv import load_dotenv
from langchain_google_genai import ChatGoogleGenerativeAI, GoogleGenerativeAIEmbeddings
from langchain_community.vectorstores import PGVector
from memory_storage import memory_storage

load_dotenv()
api_key = os.getenv("GOOGLE_API_KEY")
model_name = os.getenv("MODEL_NAME")

db_host = os.getenv("DB_HOST")
db_port = os.getenv("DB_PORT")
db_name = os.getenv("DB_NAME")
db_user = os.getenv("DB_USER")
db_password = os.getenv("DB_PASSWORD")

# gemini
model = ChatGoogleGenerativeAI(
    model=model_name,
    temperature=0.7,
    max_tokens=None,
    timeout=None,
    max_retries=2
)

embedding_model = GoogleGenerativeAIEmbeddings(
    model="models/text-embedding-004"
)

connection_string = f"postgresql+psycopg2://{db_user}:{db_password}@{db_host}:{db_port}/{db_name}"

def search_conversation_quick(short_vectorstore, search_query):
    """
    Searches recent conversation history (short-term memory) for messages semantically similar to the user's query.

    Parameters:
        short_vectorstore (VectorStore): A temporary in-memory vectorstore containing recent chat messages.
        search_query (str): The user's current query to search for in prior messages.

    Returns:
        str: A Gemini-generated summary of relevant recent messages, or fallback raw excerpts if generation fails.
    """
    print("Searching short-term memory...")
    short_results = short_vectorstore.similarity_search(search_query, k=5)

    if not short_results:
        return "No recent information found in conversation history."
    
    quick_context = ""
    for i, doc in enumerate(short_results):
        role = doc.metadata.get('role', 'Unknown')
        timestamp = doc.metadata.get('timestamp', 'Unknown time')
        quick_context += f"[{i+1}] {role} ({timestamp}): {doc.page_content}\n"

    quick_prompt = f"""
    Based on recent conversation messages, provide a brief summary of information related to "{search_query}":
    
    Recent messages:
    {quick_context}
    
    Keep the response concise and focused on the most relevant recent information.
    """

    try:
        response = model.invoke(quick_prompt)
        return response.content.strip()
    
    except Exception as e:
        print(f"Error generating quick response: {e}")
        
        fallback_response = f"Search results for '{search_query}':\n\n"
        for i, doc in enumerate(short_results[:10]):
            role = doc.metadata.get('role', 'Unknown')
            timestamp = doc.metadata.get('timestamp', 'Unknown time')
            fallback_response += f"• {role} ({timestamp}): {doc.page_content}\n"
        return fallback_response

<<<<<<< HEAD
def search_conversation(channel_id, search_query, quick_result):
=======
def search_conversation(search_query, cached_chat_history, quick_result):
    """
    Performs a full search over both short-term and long-term memory to retrieve and synthesize relevant information.

    Parameters:
        search_query (str): The user’s search intent or topic of interest.
        cached_chat_history (List[Document]): List of recent chat history entries to store in long-term memory.
        quick_result (str): The summary previously generated from short-term memory to avoid redundancy.

    Returns:
        str: A synthesized, bullet-point summary of all information related to the query, drawn from long-term memory.
        Falls back to raw results if searching fails.
    """
>>>>>>> 73f1a89d
    print("Searching using both short-term and long-term memory...")

    memory_storage.store_in_long_term_memory(channel_id)
    
    print("Finished adding cached chat history to long-term memory.")

    print("🔍 Searching long-term memory...")
    long_results = memory_storage.search_long_term_memory(channel_id, search_query, 5, 0.7)
    
    # Remove duplicates based on content
    unique_results = []
    seen_content = set()
    for doc in long_results:
        if doc.get('content') not in seen_content:
            unique_results.append(doc)
            seen_content.add(doc.get('content'))
    
    print(f"📊 Found {len(unique_results)} in long-term")
    print(unique_results)
    
    if not unique_results:
        return None
    
    # Create a combined context from both short and long term results
    combined_context = ""
    for i, doc in enumerate(unique_results):
        role = doc.get('sender', 'Unknown')
        timestamp = doc.get('timestamp', 'Unknown time')
        combined_context += f"[{i+1}] {role} ({timestamp}): {doc.get('content')}\n"

    # Use the model to synthesize information from both sources
    synthesis_prompt = f"""
    Based on the following conversation excerpts from historical messages, 
    please gather *all* the information related to "{search_query}" and present it as concise bullet points.
    If the information has already been mentioned in recent summarys, do not repeat it.
    If the information is new, include it in the summary.
    
    Recent search result from short-term memory:
    {quick_result}

    Conversation excerpts:
    {combined_context}
    
    Please organize the information chronologically where possible and indicate if information comes from recent or older conversations.
    Please follow the format of the previous summaries, using bullet points for each piece of information.
    """
    
    try:
        response = model.invoke(synthesis_prompt)
        return response.content.strip()
    except Exception as e:
        print(f"❌ Error generating response: {e}")
        # Fallback: return raw results if model fails
        fallback_response = f"Search results for '{search_query}':\n\n"
        for i, doc in enumerate(unique_results[:10]):  # Limit to top 10 results
            role = doc.metadata.get('role', 'Unknown')
            timestamp = doc.metadata.get('timestamp', 'Unknown time')
            fallback_response += f"• {role} ({timestamp}): {doc.page_content}\n"
        return fallback_response<|MERGE_RESOLUTION|>--- conflicted
+++ resolved
@@ -93,10 +93,7 @@
             fallback_response += f"• {role} ({timestamp}): {doc.page_content}\n"
         return fallback_response
 
-<<<<<<< HEAD
 def search_conversation(channel_id, search_query, quick_result):
-=======
-def search_conversation(search_query, cached_chat_history, quick_result):
     """
     Performs a full search over both short-term and long-term memory to retrieve and synthesize relevant information.
 
@@ -109,7 +106,6 @@
         str: A synthesized, bullet-point summary of all information related to the query, drawn from long-term memory.
         Falls back to raw results if searching fails.
     """
->>>>>>> 73f1a89d
     print("Searching using both short-term and long-term memory...")
 
     memory_storage.store_in_long_term_memory(channel_id)
