--- conflicted
+++ resolved
@@ -9,13 +9,9 @@
 from google.auth.transport.requests import Request
 from googleapiclient.discovery import build
 import datetime
-<<<<<<< HEAD
-import time
-import json
-=======
 import pytz
 import dateparser
->>>>>>> 9f22acda
+import json
 
 load_dotenv()
 api_key = os.getenv("GOOGLE_API_KEY")
@@ -32,92 +28,7 @@
 
 SCOPES = ['https://www.googleapis.com/auth/calendar.readonly', 'https://www.googleapis.com/auth/calendar.freebusy', 'https://www.googleapis.com/auth/calendar.events', 'https://www.googleapis.com/auth/gmail.send']
 
-<<<<<<< HEAD
-
-def get_event_details(event_details):
-
-    prompt = f"""
-    You are a helpful assistant extracting event details from natural language.
-
-    From the following text, return ONLY a Python dictionary in this exact format:
-    {{
-    "title": "Team Sync",
-    "start_dt": "2025-07-09T14:00:00",
-    "end_dt": "2025-07-09T14:30:00"
-    }}
-
-    Use ISO 8601 strings for the times. Do not include code fences, markdown formatting, or any other text.
-
-    IMPORTANT INFORMATION:
-    - Today's date is {datetime.datetime.now().strftime('%Y-%m-%d')}
-
-    ### EVENT DETAILS ###
-    {event_details}
-    """
-
-    try:
-        print("Calling Gemini model...")
-        response = model.invoke([HumanMessage(content=prompt)])
-        print("Gemini raw output:", response.content)
-
-        raw = response.content.strip()
-        
-        # Remove code blocks if present
-        if raw.startswith("```"):
-            raw = raw.strip("`").strip()
-            if raw.startswith("python"):
-                raw = raw[6:].strip()
-        
-        # Handle cases where model returns JSON format instead of Python dict
-        if raw.startswith('{') and raw.endswith('}'):
-            # Try to parse as JSON first, then convert to dict
-            try:
-                parsed = json.loads(raw)
-            except json.JSONDecodeError:
-                # Fall back to ast.literal_eval for Python dict format
-                parsed = ast.literal_eval(raw)
-        else:
-            # Handle other formats like "python" prefix
-            if raw.startswith('python'):
-                raw = raw[6:].strip()
-            parsed = ast.literal_eval(raw)
-
-        local_tz = get_localzone()
-
-        # Convert string timestamps to datetime objects first
-        parsed['start_dt'] = datetime.datetime.fromisoformat(parsed['start_dt'])
-        parsed['end_dt'] = datetime.datetime.fromisoformat(parsed['end_dt'])
-        
-        # Make parsed datetimes timezone-aware if they're naive
-        if parsed['start_dt'].tzinfo is None:
-            parsed['start_dt'] = parsed['start_dt'].replace(tzinfo=local_tz)
-        if parsed['end_dt'].tzinfo is None:
-            parsed['end_dt'] = parsed['end_dt'].replace(tzinfo=local_tz)
-        
-        # Get current time with timezone for comparison
-        now = datetime.datetime.now(local_tz)
-        
-        # Check if start time is in the past
-        if parsed['start_dt'] < now:
-            print("Warning: Start time is in the past. Setting start time to 1 hour before end time.")
-            parsed['start_dt'] = parsed['end_dt'] - datetime.timedelta(hours=1)
-        if parsed['end_dt'] <= parsed['start_dt']:
-            print("Warning: End time is before or equal to start time. Setting end time to 1 hour after start time.")
-            parsed['end_dt'] = parsed['start_dt'] + datetime.timedelta(hours=1)
-
-        parsed['start_dt'] = parsed['start_dt'].astimezone(datetime.timezone.utc)
-        parsed['end_dt'] = parsed['end_dt'].astimezone(datetime.timezone.utc)
-
-        return parsed
-
-    except Exception as e:
-        print(f"Error generating event details: {e}") 
-        return None
-
-def get_calendar_service():
-=======
 def get_google_service(api_name, version):
->>>>>>> 9f22acda
     creds = None
     if os.path.exists('token.pkl'):
         with open('token.pkl', 'rb') as token:
@@ -239,12 +150,9 @@
             print(f"Error generating event details: {e}")
 
 def edit_event_details(event_details, event_list):
-<<<<<<< HEAD
-=======
     tz = get_localzone()
     now = datetime.datetime.now(tz).isoformat()
 
->>>>>>> 9f22acda
     prompt = f"""
     You are a helpful assistant that updates calendar events based on natural language instructions.
 
@@ -260,15 +168,6 @@
     5. Keep the formatting and datatypes for the values mapped to 'title' the same as the original dictionary.
     6. DO NOT CHANGE THE VALUES MAPPED TO 'gcal_event_id' OR 'gcal_link'.
 
-<<<<<<< HEAD
-    Return ONLY the modified dictionary and nothing else.
-    MAKE SURE THE LENGTH OF THE MEETING (end time - start time) STAYS THE SAME UNLESS EXPLICITLY CHANGED.
-    Do not include any code blocks, extra formatting, or explanation.
-
-    IMPORTANT INFORMATION:
-    - Today's date is {datetime.datetime.now().strftime('%Y-%m-%d')}
-    - Current time is {datetime.datetime.now().strftime('%H:%M')}
-=======
     Rules:
     - All dates/times must be at least 1 hour AFTER the given 'Current Date/Time'. Use the 'Current Date/Time' when parsing relational phrases like 'today', 'tomorrow', 'next week', etc.
     - Use ISO 8601 format for 'start_dt', 'end_dt', 'search_start', and 'search_end' values.
@@ -283,7 +182,6 @@
     - If both 'start_dt' and 'end_dt' are given, use them to calculate 'duration'.
     - If no duration info can be inferred, default 'duration' to 60 minutes.
     - Leave fields empty with the string 'None' if the information cannot be determined.
->>>>>>> 9f22acda
 
     ### EXISTING EVENTS ###
     {event_list}
@@ -291,16 +189,10 @@
     ### MESSAGE ###
     {event_details}
 
-<<<<<<< HEAD
-    NEW EVENT DETAILS:
-=======
     ### CURRENT DATE/TIME ###
     {now}
 
-    Return ONLY the modified dictionary and nothing else.
-    MAKE SURE THE LENGTH OF THE MEETING (end time - start time) STAYS THE SAME UNLESS EXPLICITLY CHANGED.
-    Do not include any code blocks, extra formatting, or explanation.
->>>>>>> 9f22acda
+    NEW EVENT DETAILS:
     """
     try:
         print("Calling Gemini model...")
@@ -365,10 +257,7 @@
 
     except Exception as e:
         print(f"Error generating event details: {e}")
-<<<<<<< HEAD
         return None
-=======
->>>>>>> 9f22acda
 
 def delete_event_details(event_details, event_list):
     tz = get_localzone()
